--- conflicted
+++ resolved
@@ -276,10 +276,5 @@
         )
 
     except ValueError as exc:
-<<<<<<< HEAD
-        # Doesn't match regex or can't parse int
-        raise ValueError('Invalid header line: {}'.format(exc)) from None
-=======
         # Can't parse int
-        raise ValueError('Invalid header line: {}'.format(exc)) from None
->>>>>>> bf02431c
+        raise ValueError('Invalid header line: {}'.format(exc)) from None